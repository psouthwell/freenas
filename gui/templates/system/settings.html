--- conflicted
+++ resolved
@@ -10,14 +10,8 @@
     </div>
     <div dojoType="dijit.layout.ContentPane" title="{% trans "Firmware Update" %}" doLayout="false" {% if focus_form == "firmware" %} selected="true"{% endif %} href="{% url system_firmwizard %}" id=" firmwareup" class="objrefresh" refreshOnShow="true">
     </div>
-<<<<<<< HEAD
-    <div dojoType="dijit.layout.ContentPane" title="{% trans "Apply Service Pack" %}" href="{% url system_spwizard %}" id="applysp" class="objrefresh" refreshOnShow="true">
-    </div>
-    <div dojoType="dijit.layout.ContentPane" title="{% trans "Config" %}" {% if focus_form == "config" %} selected="true"{% endif %} href="{% url system_config %}" id="settingsconfig" class="objrefresh" refreshOnShow="true">
-=======
     <div dojoType="dijit.layout.ContentPane" title="{% trans "Apply Service Pack" %}" doLayout="false" href="{% url system_spwizard %}" id="applysp" class="objrefresh" refreshOnShow="true">
     </div>
     <div dojoType="dijit.layout.ContentPane" title="{% trans "Config" %}" doLayout="false" {% if focus_form == "config" %} selected="true"{% endif %} href="{% url system_config %}" id="settingsconfig" class="objrefresh" refreshOnShow="true">
->>>>>>> 855ebda9
     </div>
 </div>